--- conflicted
+++ resolved
@@ -3,11 +3,11 @@
 import unittest
 from pathlib import Path
 
+import h5py
 import numpy as np
 import numpy.testing as npt
 import pandas as pd
 import xarray as xr
-import h5py
 from pyproj import Transformer
 
 from curryer import utils
@@ -300,31 +300,16 @@
         geotiff/affine instead of rioxarray to match the elevation.py implementation.
         """
         import shapefile
-<<<<<<< HEAD
+        from affine import Affine
+        from geotiff import GeoTiff
         from pyproj import Geod
-=======
-        from pyproj import CRS, Geod
-        from geotiff import GeoTiff
-        from affine import Affine
->>>>>>> d2660039
 
         pix_sz = 1 / 60 / 4  # 15-arc sec to degrees
         arc15min = 4 * 60
 
         # Unmodified GMTED2010 DEM from USGS at 15-arcmin resolution.
-<<<<<<< HEAD
         usgs_fn = "30N120W_20101117_gmted_mea150.tif"
-        usgs_rds = rioxarray.open_rasterio(self.test_dir / "tmp" / "usgs" / usgs_fn)
-        usgs_hts_full = usgs_rds.values[0, :, :]
-
-        # NASA SDP ToolKit preprocessed DEMs.
-        nasa_fn = "dem15ARC_W120N45.hdf"
-        nasa_dobj = SD(str(self.test_dir / "tmp" / "15ARC" / "GMTED2010" / nasa_fn), SDC.READ)
-        nasa_hts_full = nasa_dobj.select("Elevation")[:]  # 15-arcmin resolution.
-        nasa_geoid_full = nasa_dobj.select("Geoid")[:]  # Global map at 1-deg resolution.
-=======
-        usgs_fn = '30N120W_20101117_gmted_mea150.tif'
-        usgs_file_path = self.test_dir / 'tmp' / 'usgs' / usgs_fn
+        usgs_file_path = self.test_dir / "tmp" / "usgs" / usgs_fn
 
         if not usgs_file_path.exists():
             self.skipTest(f"Test data file not found: {usgs_file_path}")
@@ -347,12 +332,12 @@
         y_coords = [coord[1] for coord in y_coords]
 
         # NASA SDP ToolKit preprocessed DEMs - now looking for HDF5 format
-        nasa_fn_hdf5 = 'dem15ARC_W120N45.h5'  # HDF5 version
-        nasa_fn_legacy = 'dem15ARC_W120N45.hdf'  # Original HDF4 version
+        nasa_fn_hdf5 = "dem15ARC_W120N45.h5"  # HDF5 version
+        nasa_fn_legacy = "dem15ARC_W120N45.hdf"  # Original HDF4 version
 
         nasa_file_path = None
         for potential_file in [nasa_fn_hdf5, nasa_fn_legacy]:
-            test_path = self.test_dir / 'tmp' / '15ARC' / 'GMTED2010' / potential_file
+            test_path = self.test_dir / "tmp" / "15ARC" / "GMTED2010" / potential_file
             if test_path.exists():
                 nasa_file_path = test_path
                 break
@@ -362,26 +347,28 @@
 
         # Try to read the file - handle both HDF5 and warn about HDF4
         try:
-            if nasa_file_path.suffix.lower() in ['.h5', '.hdf5']:
+            if nasa_file_path.suffix.lower() in [".h5", ".hdf5"]:
                 # HDF5 format - use h5py
-                with h5py.File(str(nasa_file_path), 'r') as nasa_file:
+                with h5py.File(str(nasa_file_path), "r") as nasa_file:
                     # Check available datasets
                     available_datasets = list(nasa_file.keys())
                     print(f"Available datasets in HDF5 file: {available_datasets}")
 
-                    if 'Elevation' not in nasa_file:
-                        self.skipTest(f"'Elevation' dataset not found in {nasa_file_path}. Available: {available_datasets}")
-
-                    nasa_hts_full = nasa_file['Elevation'][:]  # 15-arcmin resolution
-
-                    if 'Geoid' in nasa_file:
-                        nasa_geoid_full = nasa_file['Geoid'][:]  # Global map at 1-deg resolution
+                    if "Elevation" not in nasa_file:
+                        self.skipTest(
+                            f"'Elevation' dataset not found in {nasa_file_path}. Available: {available_datasets}"
+                        )
+
+                    nasa_hts_full = nasa_file["Elevation"][:]  # 15-arcmin resolution
+
+                    if "Geoid" in nasa_file:
+                        nasa_geoid_full = nasa_file["Geoid"][:]  # Global map at 1-deg resolution
                     else:
                         # If no geoid data, create dummy data for the test
                         print("Warning: No 'Geoid' dataset found, creating dummy geoid data")
                         nasa_geoid_full = np.full((180, 360), -25.0)  # Dummy geoid heights
 
-            elif nasa_file_path.suffix.lower() == '.hdf':
+            elif nasa_file_path.suffix.lower() == ".hdf":
                 # HDF4 format - cannot read with h5py
                 self.skipTest(
                     f"Found HDF4 file ({nasa_file_path}) but h5py cannot read HDF4 format. "
@@ -392,7 +379,6 @@
 
         except Exception as e:
             self.skipTest(f"Could not read NASA DEM file {nasa_file_path}: {e}")
->>>>>>> d2660039
 
         # Overlapping area (lon=-120:-90, lat=45:30).
         usgs_hts = usgs_hts_full[int(5 / pix_sz) :, :]
@@ -419,19 +405,13 @@
             "EPSG:4326+5773", "EPSG:4979", always_xy=True, only_best=True, allow_ballpark=False
         )
 
-<<<<<<< HEAD
-        # Pixel centers with a 1-arcsec N/W offset from -180/90.
-        x = usgs_rds["x"].values
-        y = usgs_rds["y"].values[int(5 / pix_sz) :]
-=======
         # Get fill value from GeoTiff (matching elevation.py approach)
-        fill_value = getattr(usgs_hts_full, 'fill_value', -32768)
+        fill_value = getattr(usgs_hts_full, "fill_value", -32768)
         idx = usgs_hts != fill_value
 
         # Use the coordinates we calculated from the transform
         x = np.array(x_coords)
-        y = np.array(y_coords)[int(5 / pix_sz):]  # Subset to match usgs_hts
->>>>>>> d2660039
+        y = np.array(y_coords)[int(5 / pix_sz) :]  # Subset to match usgs_hts
 
         xx = np.tile(x, (y.size, 1))
         yy = np.tile(y, (x.size, 1)).T
@@ -451,7 +431,7 @@
         print(f"Geoid differences - Mean: {mean_diff:.2f}m, Max: {max_diff:.2f}m")
 
         self.assertLessEqual(mean_diff, 5.0)  # More tolerant: 5m vs original 2.4m
-        self.assertLessEqual(max_diff, 15.0)   # More tolerant: 15m vs original 9.6m
+        self.assertLessEqual(max_diff, 15.0)  # More tolerant: 15m vs original 9.6m
 
         # Note the variance within the NASA 1-deg pixel.
         imax = np.where(np.abs(diffs) == np.abs(diffs).max())
@@ -462,26 +442,15 @@
         self.assertTupleEqual((arc15min, arc15min), calc_hts_1deg.shape)
 
         # Continue with metadata inspection if shapefile exists
-        usgs_shp_name = 'GMTED2010_Spatial_Metadata.zip'
-        shapefile_path = self.test_dir / 'tmp' / 'usgs' / usgs_shp_name
-
-<<<<<<< HEAD
-        # Much less than the actual DEM variance.
-        nasa_hts_1deg_pix = nasa_hts[ilat * arc15min : (ilat + 1) * arc15min, ilon * arc15min : (ilon + 1) * arc15min]
-        self.assertGreaterEqual(nasa_hts_1deg_pix.min(), 1711)
-        self.assertLessEqual(nasa_hts_1deg_pix.max(), 3331)
-
-        # Inspect the original metadata.
         usgs_shp_name = "GMTED2010_Spatial_Metadata.zip"
-        sf = shapefile.Reader(self.test_dir / "tmp" / "usgs" / usgs_shp_name)
-=======
+        shapefile_path = self.test_dir / "tmp" / "usgs" / usgs_shp_name
+
         if not shapefile_path.exists():
             print(f"Shapefile not found: {shapefile_path}, skipping metadata analysis")
             return
 
         # Inspect the original metadata.
         sf = shapefile.Reader(str(shapefile_path))
->>>>>>> d2660039
 
         verts = set()
         for sr in sf.iterShapeRecords(fields=["VERT_DATUM"], bbox=[-120, 30, -90, 45]):
@@ -502,13 +471,8 @@
                 area[vd] = 0.0
                 count[vd] = 0
 
-<<<<<<< HEAD
-            a_km2 = geod.polygon_area_perimeter(*zip(*sr.shape.points))[0] / (1e3**2) * -1
-            if not np.isfinite(a_km2):
-                # One is invalid because it has 44k points? South Pole.
-=======
             try:
-                a_km2 = geod.polygon_area_perimeter(*zip(*sr.shape.points))[0] / (1e3 ** 2) * -1
+                a_km2 = geod.polygon_area_perimeter(*zip(*sr.shape.points))[0] / (1e3**2) * -1
                 if not np.isfinite(a_km2):
                     # One is invalid because it has 44k points? South Pole.
                     invalid.append(sr)
@@ -516,23 +480,16 @@
                     area[vd] += abs(a_km2)
             except Exception as e:
                 print(f"Error computing area for record: {e}")
->>>>>>> d2660039
                 invalid.append(sr)
             count[vd] += 1
 
         total_km2 = sum(val for val in area.values())
-<<<<<<< HEAD
-        parea = {k: v / total_km2 * 100 for k, v in area.items()}
-        for key, val in sorted(parea.items(), key=lambda a: a[1] * -1):
-            print(f"{key}[{count[key]}]: {val:.2f}%")
-=======
         if total_km2 > 0:
             parea = {k: v / total_km2 * 100 for k, v in area.items()}
             for key, val in sorted(parea.items(), key=lambda a: a[1] * -1):
-                print(f'{key}[{count[key]}]: {val:.2f}%')
+                print(f"{key}[{count[key]}]: {val:.2f}%")
 
         print(f"Invalid records found: {len(invalid)}")
->>>>>>> d2660039
         return
 
 
