# =============================================================================
# Test environment.
#
# Example:
#   > docker build -t curryer_test . --target test
#   > docker run -a stdout -a stderr --rm \
#       -e SPACETRACK_USER=$SPACETRACK_USER -e SPACETRACK_PSWD=$SPACETRACK_PSWD \
#       curryer_test
# -----------------------------------------------------------------------------
# Python version with which to test (must be supported and available on dockerhub)
ARG BASE_IMAGE_PYTHON_VERSION
FROM python:${BASE_IMAGE_PYTHON_VERSION:-3.11}-slim-bookworm AS test
# TARGETPLATFORM is passed automatically by docker buildx or manually via --platform
ARG TARGETPLATFORM

USER root

ENV BASE_DIR=/app/curryer
ENV DATA_DIR=$BASE_DIR/data
WORKDIR $BASE_DIR

# Create virtual environment and permanently activate it for this image
# This adds not only the venv python executable but also all installed entrypoints to the PATH
# Upgrade pip to the latest version because poetry uses pip in the background to install packages
ENV VIRTUAL_ENV=/opt/venv
RUN python -m venv $VIRTUAL_ENV
ENV PATH="$VIRTUAL_ENV/bin:$PATH"
RUN pip install --upgrade pip

# Update the OS tools and install dependencies.
RUN apt-get update
<<<<<<< HEAD
RUN apt-get install -y curl wget libgdal-dev build-essential

# Install SPICE toolkit via conda for AMD or ARM architectures
ENV CONDA_DIR=/root/.local/conda
RUN <<EOF
set -ex
if [ "$TARGETPLATFORM" = "linux/arm64" ] || [ "$TARGETPLATFORM" = "linux/aarch64" ]; then ARCH="aarch64"; else ARCH="x86_64"; fi
CONDA_INSTALL_SCRIPT=Miniconda3-latest-Linux-$ARCH.sh
wget -q https://repo.anaconda.com/miniconda/$CONDA_INSTALL_SCRIPT
bash $CONDA_INSTALL_SCRIPT -b -p $CONDA_DIR
rm $CONDA_INSTALL_SCRIPT
export PATH="$CONDA_DIR/bin:$PATH"
conda tos accept
conda config --add channels conda-forge
conda config --set channel_priority strict
conda install -y cspice
echo "export CONDA_DIR=$CONDA_DIR" >> /root/.bashrc
echo ". $CONDA_DIR/etc/profile.d/conda.sh" >> /root/.bashrc
EOF

# Add Conda to path *after* venv so that venv python is used
ENV PATH="$PATH:$CONDA_DIR/bin"
=======
RUN apt-get install -y curl build-essential gcc g++ libc6-dev
>>>>>>> d2660039

# Install poetry and add to path.
RUN curl -sSL https://install.python-poetry.org | python -
ENV PATH="$PATH:/root/.local/bin"

# Copy data files.
COPY data $DATA_DIR

# Copy library files.
# TODO: First copy depdencies and install python before the whole lib? Makes things faster locally.
COPY bin $BASE_DIR/bin
COPY curryer $BASE_DIR/curryer
COPY tests $BASE_DIR/tests
COPY README.md $BASE_DIR
COPY pyproject.toml $BASE_DIR

# Ensure pip is upgraded
RUN pip install --upgrade pip

# Install all dependencies (including dev deps) specified in pyproject.toml
RUN poetry install

# Download third-party data.
ENV CURRYER_DATA_DIR=$DATA_DIR

RUN PROJ_DOWNLOAD_DIR=$(python -c "import pyproj; print(pyproj.datadir.get_user_data_dir())") \
    && mkdir -p ${PROJ_DOWNLOAD_DIR} \
    && curl https://cdn.proj.org/us_nga_egm96_15.tif --output ${PROJ_DOWNLOAD_DIR}/us_nga_egm96_15.tif

<<<<<<< HEAD
ENTRYPOINT ["pytest", "-v", "--junitxml=junit.xml", "--cov", "--cov-branch", "--cov-report=xml:coverage.xml", "--disable-warnings", "tests"]
=======
ENTRYPOINT ["pytest", "-v", "--junitxml=junit.xml", "--disable-warnings", "tests"]
>>>>>>> d2660039

# =============================================================================
# Debug environment.
#
# Example:
#   > docker build -t curryer_debug . --target debug
#   > docker run --security-opt seccomp=unconfined --privileged -it --rm curryer_debug
#
#   > docker run -v .:/workspace -p 8889:8889 --security-opt seccomp=unconfined --privileged -it --rm curryer_debug
#   > cd /workspace ; export JUPYTER_CONFIG_DIR=/workspace/notebooks
#   > jupyter lab . --allow-root --ip 0.0.0.0 --port 8889 --no-browser
# -----------------------------------------------------------------------------
FROM test AS debug

# Command line tools and debug dependencies.
RUN apt-get install -y man less vim which tree

RUN pip install matplotlib jupyterlab cartopy basemap basemap-data-hires

CMD []
ENTRYPOINT ["/bin/bash"]

# =============================================================================
# L1A Geolocation Integration Test Case
#
# Example:
#   > docker build -t curryer_clarreo_l1a . --target demo
#   > docker run -a stdout -a stderr --rm curryer_clarreo_l1a
#       or to override with a different input file:
#   > docker run -a stdout -a stderr --rm -v `pwd`:/app/curryer/tests/data/demo curryer_clarreo_l1a
# -----------------------------------------------------------------------------
FROM test AS demo

SHELL ["/usr/bin/bash"]
WORKDIR $BASE_DIR

CMD ["tests/sit4_l1a_geolocation.py", "--demo", "--output_dir", "tests/data/demo"]
ENTRYPOINT ["python3"]<|MERGE_RESOLUTION|>--- conflicted
+++ resolved
@@ -29,8 +29,7 @@
 
 # Update the OS tools and install dependencies.
 RUN apt-get update
-<<<<<<< HEAD
-RUN apt-get install -y curl wget libgdal-dev build-essential
+RUN apt-get install -y curl wget libgdal-dev build-essential gcc g++ libc6-dev
 
 # Install SPICE toolkit via conda for AMD or ARM architectures
 ENV CONDA_DIR=/root/.local/conda
@@ -52,9 +51,6 @@
 
 # Add Conda to path *after* venv so that venv python is used
 ENV PATH="$PATH:$CONDA_DIR/bin"
-=======
-RUN apt-get install -y curl build-essential gcc g++ libc6-dev
->>>>>>> d2660039
 
 # Install poetry and add to path.
 RUN curl -sSL https://install.python-poetry.org | python -
@@ -84,11 +80,7 @@
     && mkdir -p ${PROJ_DOWNLOAD_DIR} \
     && curl https://cdn.proj.org/us_nga_egm96_15.tif --output ${PROJ_DOWNLOAD_DIR}/us_nga_egm96_15.tif
 
-<<<<<<< HEAD
 ENTRYPOINT ["pytest", "-v", "--junitxml=junit.xml", "--cov", "--cov-branch", "--cov-report=xml:coverage.xml", "--disable-warnings", "tests"]
-=======
-ENTRYPOINT ["pytest", "-v", "--junitxml=junit.xml", "--disable-warnings", "tests"]
->>>>>>> d2660039
 
 # =============================================================================
 # Debug environment.
