"""TLE related logic.

@author: Brandon Stone
"""
import logging
import time
from json import JSONDecodeError
from pathlib import Path

import numpy as np
import pandas as pd
import requests

<<<<<<< HEAD

=======
>>>>>>> b7993422

logger = logging.getLogger(__name__)


# TODO: Create an accessor to parse a (local) TLE file?

class TLERemoteAccessor:
    """Access TLE data from SpaceTrack.org.
    """

    URL_BASE = 'https://www.space-track.org'
    URL_AUTH = f'{URL_BASE}/ajaxauth/login'
    MAIN_COLUMNS = ('object_name', 'norad_cat_id', 'epoch', 'creation_date', 'file', 'tle_line1', 'tle_line2')

    __prev_request_time = 0

    def __init__(self, user, pswd, keep_duplicates=False):
        """Construct a TLE accessor.

        Parameters
        ----------
        user : str
            Space-Track.org username.
        pswd : str
            Space-Track.org password.
        keep_duplicates : bool, optional
            Keep duplicate TLE entries.

        """
        self.__spacetrack_user = user
        self.__spacetrack_pswd = pswd
        self.keep_duplicates = keep_duplicates
        self.__prev_request_time = time.time()
        self.__cookies = None

    def limiter(self):
        """Check API limits and sleep if necessary.

        Must self limit API requests or risk server-side errors (to limit).
        Limits: 30 per minute, 300 per hour.

        Returns
        -------
        float
            Number of seconds that it paused for (0=not API limited).

        """
        wait = 0
        time_since = time.time() - self.__prev_request_time
        if time_since < 13:
            wait = 13 - time_since
            logger.debug('%s sleeping for [%.3f] seconds due to API request limits...', self, wait)
            time.sleep(wait)
        self.__prev_request_time = time.time()
        return wait

    def authenticate(self):
        """Authenticate, storing cookie for later queries.
        """
        logger.debug('Requesting authentication for [%s] from: %s', self.__spacetrack_user, self.URL_AUTH)
        auth_data = dict(
            identity=self.__spacetrack_user,
            password=self.__spacetrack_pswd,
        )
        self.limiter()
        with requests.post(self.URL_AUTH, data=auth_data) as auth_resp:
            auth_resp.raise_for_status()
            self.__cookies = auth_resp.cookies

    def is_authenticated(self):
        """Check if queries are authenticated.
        """
        if self.__cookies is None:
            return False

        self.__cookies.clear_expired_cookies()
        return len(self.__cookies.items()) != 0

    @staticmethod
    def _as_str(value):
        """Convert misc. data types to a string.
        """
        if isinstance(value, np.datetime64):
            value = pd.to_datetime(value)
        if isinstance(value, pd.Timestamp):
            value = value.isoformat(sep=' ')
        if value is None:
            value = 'null-val'
        return str(value).replace(' ', '%20')

    def render_query(self, norad_cat_id, columns=None, query_args=None):
        """Render a query string.

        Parameters
        ----------
        norad_cat_id : int
            NORAD catalog ID.
        columns : list[str], optional
            Columns to request. Default is `MAIN_COLUMNS`.
        query_args : list[tuple[str, str, any]], optional
            List of query arguments (field, comparison, value). Default is
            to get latest TLE entry.

        Returns
        -------
        str
            URL to query data from.

        """
        if norad_cat_id is None:
            raise ValueError('Must specify a NORAD catalog ID!')

        query_url = f'{self.URL_BASE}/basicspacedata/query/class/gp_history/format/json'

        # https://www.space-track.org/documentation#api-restOperators
        if query_args:
            logger.debug('Creating TLE query for NORAD ID [%d]', norad_cat_id)
            for field, cmp_type, val in query_args:

                if cmp_type in ('le', 'ge'):
                    # If both were present, they would have been converted to a range!
                    raise ValueError(f'{self} queries do not support >= or <= comparisons without the other!')

                if cmp_type == 'in':
                    val = ','.join(self._as_str(subval) for subval in val)
                elif cmp_type == 'range':
                    val = f'{self._as_str(val[0])}--{self._as_str(val[1])}'
                else:
                    val = self._as_str(val)

                # Convert to URL query string.
                if cmp_type in ('eq', 'in', 'range'):
                    query_url += f'/{field}/{val}'
                elif cmp_type == 'ne':
                    query_url += f'/{field}/%3C%3E{val}'
                elif cmp_type == 'lt':
                    query_url += f'/{field}/%3C{val}'
                elif cmp_type == 'gt':
                    query_url += f'/{field}/%3E{val}'
                else:
                    raise ValueError(f'Invalid comparison type [{cmp_type}]! Developer mistake?')

            query_url += f'/norad_cat_id/{norad_cat_id}'

        else:
            logger.info('Defaulting TLE query to get latest TLE entry for NORAD ID [%d]', norad_cat_id)
            query_url += f'/norad_cat_id/{norad_cat_id}/limit/1/orderby/EPOCH%20asc'

        if columns:
            if not isinstance(columns, list):
                raise TypeError(f'Expected a list of column names, not: {columns}')
        else:
            columns = self.MAIN_COLUMNS
        query_url += f'/predicates/{",".join(columns)}'

        if '/orderby/' not in query_url:
            query_url += '/orderby/EPOCH%20desc'

        query_url += '/metadata/true/emptyresult/show/distinct/true'
        return query_url

    def query(self, query_url):
        """Query for TLE data using a pre-rendered URL.

        Parameters
        ----------
        query_url : str
            URL to query data from. Expected to be generated using
            `render_query`, otherwise it set JSON and metadata args.

        Returns
        -------
        dict
            Dictionary response. If empty, the dict will be:
                `{'request_metadata': {'ReturnedRows': 0}, 'data': []}`

        """
        logger.debug('Querying for TLE data using: %s', query_url)

        # Authenticate if necessary (i.e., already called auth and the cookie
        # hasn't expired).
        if not self.is_authenticated():
            self.authenticate()

        # Request the data (but wait if API usage is too fast)!
        self.limiter()
        with requests.get(query_url, allow_redirects=True, cookies=self.__cookies) as resp:
            resp.raise_for_status()
            try:
                result = resp.json()
            except JSONDecodeError:
                try:
                    logger.exception('TLE request did not return a JSON! Raw response text:\n%s', resp.text)
                finally:
                    raise

            # Returns an empty list of there was no data.
            if isinstance(result, list):
                if len(result) and isinstance(result[0], dict) and 'error' in result[0]:
                    # Only known to be a violation of the rate limit.
                    # TODO: Check the message and retry once with a long sleep?
                    raise ValueError(f'SpaceTrack.org error: {result[0]["error"]}')

                assert result == []
                result = {'request_metadata': {'ReturnedRows': 0}, 'data': []}
        return result

    def read(self, norad_cat_id, columns=None, query_args=None, index_col=None):
        """Get TLE data and format it into a table.

        Parameters
        ----------
        norad_cat_id : int
            NORAD catalog ID.
        columns : list[str], optional
            Columns to request. Default is `MAIN_COLUMNS`.
        query_args : list[tuple], optional
            List of query arguments (field, comparison, value). Default is
            to get the latest TLE entry.
        index_col : str, optional
            Column to set as the table's index.

        Returns
        -------
        pd.DataFrame
            Table of data. Will always contain the columns, even if no data
            was returned.

        """
        requested_columns = list(columns if columns else self.MAIN_COLUMNS)

        # Check for columns that are required to drop duplicates (i.e. TLEs that
        # were updated). Not an issue if no columns were specified (site returns
        # all possible columns).
        later_drop_columns = []
        if not self.keep_duplicates and requested_columns:
            if 'epoch' not in requested_columns:
                requested_columns.append('epoch')
                later_drop_columns.append('epoch')
            if 'creation_date' not in requested_columns:
                requested_columns.append('creation_date')
                later_drop_columns.append('creation_date')

        query_url = self.render_query(norad_cat_id, columns=requested_columns, query_args=query_args)

        for col in later_drop_columns:
            requested_columns.remove(col)

        result = self.query(query_url)
        logger.info('Retrieved [%d] TLE items for NORAD=[%s]', result['request_metadata']['ReturnedRows'],
                    norad_cat_id)

        # Convert to a dataframe and drop duplicates TLEs (keeping latest).
        table = pd.DataFrame(result['data'])

        if table.size == 0:
            table = pd.DataFrame(columns=requested_columns if requested_columns else self.MAIN_COLUMNS)

        table.rename(columns=str.lower, inplace=True)

        if not self.keep_duplicates:
            table.sort_values(by=['epoch', 'creation_date'], ascending=True, inplace=True)
            table.drop_duplicates(subset='epoch', keep='last', inplace=True)

        if 'epoch' in table.columns:
            table['epoch'] = pd.to_datetime(table['epoch'])
        if 'creation_date' in table.columns:
            table['creation_date'] = pd.to_datetime(table['creation_date'])

        # Drop any extra columns that were required and reorder them.
        if requested_columns:
            table = table[requested_columns]
        table.columns.name = f'NORAD({norad_cat_id})'

        if index_col is not None:
            return table.set_index(index_col)
        return table

    @staticmethod
    def write(tle_table, filename, overwrite=False, append=False, header=True):
        """Write TLE data to a file.

        Parameters
        ----------
        tle_table : pd.DataFrame
            TLE data in table form. Must contain the columns "tle_line1" and
            "tle_line2". An empty table will cause a warning log.
        filename : str or Path or func, optional
            File path to write to or function to send the text. If None,
            returns the text.
        overwrite : bool, optional
            Option to overwrite an existing file. Can not use with `append`.
        append : bool, optional
            Option to append to an existing file. It will create a new file if
            one does not already exist. Can not use with `overwrite`.
        header : bool, optional
            Option to include a header in the file as the `table` name.

        Returns
        -------
        str or None
            TLE file text if `filename` was None, otherwise None is returned.

        """
        if isinstance(filename, (str, Path)):
            filename = Path(filename)
            if filename.is_file() and not overwrite and not append:
                raise FileExistsError(filename)
            if overwrite and append:
                raise ValueError('Can not set both overwrite and append!')
            if filename.is_file() and overwrite:
                filename.unlink()
        elif filename is not None:
            raise TypeError(f'`filename` must be a str or Path or None, not: {type(filename)}')

        if 'tle_line1' not in tle_table.columns or 'tle_line2' not in tle_table.columns:
            raise ValueError('Invalid existing query! Must include "TLE_LINE1" and "TLE_LINE2" columns!')

        if tle_table.size == 0:
            logger.warning('No TLE items were read by the accessor! Write step returning early (file might not exist!)')
            return

        tle_txt = ''
        if header is True:
            tle_txt += f'{tle_table.columns.name}\n'
        elif header:
            tle_txt += f'{header}\n'
        tle_txt += '\n'.join(row['tle_line1'] + '\n' + row['tle_line2'] for _, row in tle_table.iterrows())
        tle_txt += '\n'  # SPICE will error out without this.

        if filename is None:
            return tle_txt

        if append:
            # TODO: Consider trimming any duplicate overlap...
            tle_txt = filename.read_text() + '\n' + tle_txt
        filename.write_text(tle_txt)<|MERGE_RESOLUTION|>--- conflicted
+++ resolved
@@ -10,11 +10,6 @@
 import numpy as np
 import pandas as pd
 import requests
-
-<<<<<<< HEAD
-
-=======
->>>>>>> b7993422
 
 logger = logging.getLogger(__name__)
 
